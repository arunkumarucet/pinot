--- conflicted
+++ resolved
@@ -555,14 +555,11 @@
     SegmentZKMetadata committingSegmentZKMetadata =
         updateCommittingSegmentMetadata(realtimeTableName, committingSegmentDescriptor, isStartMetadata);
 
-<<<<<<< HEAD
     // Used to inject failure for testing. RealtimeSegmentValidationManager should be able to fix the
     // segment that encounter failure at this stage of commit protocol.
     FailureInjectionUtils.injectFailure(FailureInjectionUtils.FAULT_BEFORE_NEW_SEGMENT_METADATA_CREATION,
         _failureConfig);
 
-=======
->>>>>>> b6904da8
     // Step-2: Create new segment metadata if needed
     LOGGER.info("Creating new segment metadata with status IN_PROGRESS: {}", committingSegmentName);
     long startTimeNs2 = System.nanoTime();
@@ -570,17 +567,18 @@
         createNewSegmentMetadata(tableConfig, idealState, committingSegmentDescriptor, committingSegmentZKMetadata,
             instancePartitions);
 
-<<<<<<< HEAD
     // Used to inject failure for testing. RealtimeSegmentValidationManager should be able to fix the
     // segment that encounter failure at this stage of commit protocol.
     FailureInjectionUtils.injectFailure(FailureInjectionUtils.FAULT_BEFORE_IDEAL_STATE_UPDATE, _failureConfig);
 
-=======
->>>>>>> b6904da8
     // Step-3: Update IdealState
     LOGGER.info("Updating Idealstate for previous: {} and new segment: {}", committingSegmentName,
         newConsumingSegmentName);
     long startTimeNs3 = System.nanoTime();
+    SegmentAssignment segmentAssignment =
+        SegmentAssignmentFactory.getSegmentAssignment(_helixManager, tableConfig, _controllerMetrics);
+    Map<InstancePartitionsType, InstancePartitions> instancePartitionsMap =
+        Collections.singletonMap(InstancePartitionsType.CONSUMING, instancePartitions);
 
     // When multiple segments of the same table complete around the same time it is possible that
     // the idealstate update fails due to contention. We serialize the updates to the idealstate
@@ -703,21 +701,14 @@
   }
 
   /**
-<<<<<<< HEAD
    * Invoked after the realtime segment has been built and uploaded during pauseless ingestion.
-=======
-   * Invoked after the realtime segment has been built and uploaded.
->>>>>>> b6904da8
    * Updates the metadata like CRC, download URL, etc. in the Zookeeper metadata for the committing segment.
    */
   public void commitSegmentEndMetadata(String realtimeTableName,
       CommittingSegmentDescriptor committingSegmentDescriptor) {
-<<<<<<< HEAD
     // Used to inject failure for testing. RealtimeSegmentValidationManager should be able to fix the
     // segment that encounter failure at this stage of commit protocol.
     FailureInjectionUtils.injectFailure(FailureInjectionUtils.FAULT_BEFORE_COMMIT_END_METADATA, _failureConfig);
-=======
->>>>>>> b6904da8
     Preconditions.checkState(!_isStopping, "Segment manager is stopping");
     try {
       _numCompletingSegments.addAndGet(1);
@@ -728,7 +719,6 @@
         _controllerMetrics.addMeteredTableValue(realtimeTableName, ControllerMeter.SEGMENT_MISSING_DEEP_STORE_LINK, 1);
       }
       String committingSegmentName = committingSegmentDescriptor.getSegmentName();
-<<<<<<< HEAD
       // When segment completion begins, the zk metadata and ideal state are updated.
       // This is followed by updating zk metadata for the committing segment with crc, size, download url etc.
       // during the commit end metadata call.
@@ -741,8 +731,6 @@
         throw new HelixHelper.PermanentUpdaterException(
             "Exceeded max segment completion time for segment " + committingSegmentName);
       }
-=======
->>>>>>> b6904da8
       Stat stat = new Stat();
       SegmentZKMetadata committingSegmentZKMetadata =
           getSegmentZKMetadata(realtimeTableName, committingSegmentName, stat);
